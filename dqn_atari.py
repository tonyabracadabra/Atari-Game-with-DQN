#!/usr/bin/env python
"""Run Atari Environment with DQN."""
import argparse
import os
import random

import numpy as np
import tensorflow as tf
from keras.layers import (Activation, Conv2D, Dense, Flatten, Input, Permute, RepeatVector, Reshape, Lambda)
from keras.models import model_from_json
from keras.layers.merge import Add, Average

from keras.models import Model

import deeprl_hw2 as tfrl
from deeprl_hw2.dqn import DQNAgent
from deeprl_hw2.objectives import mean_huber_loss
from deeprl_hw2.preprocessors import AtariPreprocessor
from deeprl_hw2.core import *
from deeprl_hw2.policy import *

import gym

import keras.backend as K


def create_model(window, input_shape, num_actions,
                 model_name='q_network_deep'):  # noqa: D103
    """Create the Deep-Q-network model.

    Use Keras to construct a keras.models.Model instance (you can also
    use the SequentialModel class).

    We highly recommend that you use tf.name_scope as discussed in
    class when creating the model and the layers. This will make it
    far easier to understnad your network architecture if you are
    logging with tensorboard.

    Parameters
    ----------
    window: int
      Each input to the network is a sequence of frames. This value
      defines how many frames are in the sequence.
    input_shape: tuple(int, int)
      The expected input image size.
    num_actions: int
      Number of possible actions. Defined by the gym environment.
    model_name: str
      Useful when debugging. Makes the model show up nicer in tensorboard.

    Returns
    -------
    keras.models.Model
      The Q-model.
    """

    input_shape = (input_shape[0], input_shape[1], window)

    state = Input(shape=input_shape)

    model = None
    if model_name is "q_network_deep":

        # First convolutional layer
        x = Conv2D(filters=16, kernel_size=(8, 8), strides=(4, 4), padding='valid')(state)
        x = Activation('relu')(x)
        # Second convolutional layer
        x = Conv2D(filters=32, kernel_size=(4, 4), strides=(2, 2), padding='valid')(x)
        x = Activation('relu')(x)
        # flatten the tensor
        x = Flatten()(x)
        x = Dense(256)(x)
        x = Activation('relu')(x)
        # output layer
        y_pred = Dense(num_actions)(x)

        model = Model(input=state, output=y_pred)

    elif model_name is "q_network_double":

        # First convolutional layer
        x = Conv2D(filters=32, kernel_size=(8, 8), strides=(4, 4), padding='valid')(state)
        x = Activation('relu')(x)
        # Second convolutional layer
        x = Conv2D(filters=64, kernel_size=(4, 4), strides=(2, 2), padding='valid')(x)
        x = Activation('relu')(x)
        # Third convolutional layer
        x = Conv2D(filters=64, kernel_size=(3, 3), strides=(1, 1), padding='valid')(x)
        x = Activation('relu')(x)
        # flatten the tensor
        x = Flatten()(x)
        x = Dense(512)(x)
        x = Activation('relu')(x)
        # output layer
        y_pred = Dense(num_actions)(x)

        model = Model(input=state, output=y_pred)

    elif model_name is "q_network_duel":

        # First convolutional layer
        x = Conv2D(filters=32, kernel_size=(8, 8), strides=(4, 4), padding='valid')(state)
        x = Activation('relu')(x)
        # Second convolutional layer
        x = Conv2D(filters=64, kernel_size=(4, 4), strides=(2, 2), padding='valid')(x)
        x = Activation('relu')(x)
        # Third convolutional layer
        x = Conv2D(filters=64, kernel_size=(3, 3), strides=(1, 1), padding='valid')(x)
        x = Activation('relu')(x)

        x = Flatten()(x)

        # value output
        x_val = Dense(512)(x)
        x_val = Activation('relu')(x_val)
        y_val = Dense(1)(x_val)
        y_val = RepeatVector(num_actions)(y_val)
        y_val = Reshape((num_actions,))(y_val)

        # advantage output
        x_advantage = Dense(512)(x)
        x_advantage = Activation('relu')(x_advantage)
        y_advantage = Dense(num_actions)(x_advantage)
        # mean advantage
        y_advantage_mean = Lambda(lambda x: K.mean(x, axis=1, keepdims=True))(y_advantage)
        y_advantage_mean = RepeatVector(num_actions)(y_advantage_mean)
        y_advantage_mean = Reshape((num_actions,))(y_advantage_mean)

        y_q = Add()([y_val, y_advantage, y_advantage_mean])

        model = Model(input=state, output=y_q)

    elif model_name is "q_network_linear":

        x = Flatten()(state)
        x = Dense(256)(x)

        y_pred = Dense(num_actions)(x)

        model = Model(input=state, output=y_pred)

    return model


def get_output_folder(parent_dir, env_name):
    """Return save folder.

    Assumes folders in the parent_dir have suffix -run{run
    number}. Finds the highest run number and sets the output folder
    to that number + 1. This is just convenient so that if you run the
    same script multiple times tensorboard can plot all of the results
    on the same plots with different names.

    Parameters
    ----------
    parent_dir: str
      Path of the directory containing all experiment runs.

    Returns
    -------
    parent_dir/run_dir
      Path to this run's save directory.
    """
    os.makedirs(parent_dir, exist_ok=True)
    experiment_id = 0
    for folder_name in os.listdir(parent_dir):
        if not os.path.isdir(os.path.join(parent_dir, folder_name)):
            continue
        try:
            folder_name = int(folder_name.split('-run')[-1])
            if folder_name > experiment_id:
                experiment_id = folder_name
        except:
            pass
    experiment_id += 1

    parent_dir = os.path.join(parent_dir, env_name)
    parent_dir = parent_dir + '-run{}'.format(experiment_id) + '/'
    return parent_dir


def main():  # noqa: D103
    parser = argparse.ArgumentParser(description='Run DQN on Atari Breakout')
    parser.add_argument('--env', default='SpaceInvaders-v0', help='Atari env name')
    parser.add_argument('--window', default=4, help='how many frames are used each time')
    parser.add_argument('--new_size', default=(84, 84), help='new size')
    parser.add_argument('--batch_size', default=32, help='Batch size')
    parser.add_argument('--replay_buffer_size', default=1000000, help='Replay buffer size')
    parser.add_argument('--gamma', default=0.99, help='Discount factor')
    parser.add_argument('--alpha', default=0.0001, help='Learning rate')
    parser.add_argument('--epsilon', default=0.05, help='Exploration probability for epsilon-greedy')
    parser.add_argument('--target_update_freq', default=10000, help='Exploration probability for epsilon-greedy')
    parser.add_argument('--num_burn_in', default=50, help='Exploration probability for epsilon-greedy')
    parser.add_argument('--num_iterations', default=5000000, help='Exploration probability for epsilon-greedy')
    parser.add_argument('--max_episode_length', default=1000, help='Exploration probability for epsilon-greedy')
    parser.add_argument('--train_freq', default=32, help='Exploration probability for epsilon-greedy')
    parser.add_argument('--experience_replay', default=True, help='Choose whether or not to use experience replay')
    parser.add_argument('-o', '--output', default='atari-v0', help='Directory to save data to')
    parser.add_argument('--seed', default=0, type=int, help='Random seed')
    parser.add_argument('--save_freq', default=100000, type=int, help='model save frequency')
    args = parser.parse_args()
    # args.input_shape = tuple(args.input_shape)

    # args.output = get_output_folder(args.output, args.env)

    # here is where you should start up a session,
    # create your DQN agent, create your model, etc.
    # then you can run your fit method.

    # keras model

    env = gym.make(args.env)
    num_actions = env.action_space.n

    preprocessor = AtariPreprocessor(args.new_size)
    q_network_online = create_model(args.window, args.new_size, num_actions, 'q_network_duel')
    q_network_target = create_model(args.window, args.new_size, num_actions, 'q_network_duel')

    memory = ReplayMemory(args.replay_buffer_size, args.window)
    # policy = LinearDecayGreedyEpsilonPolicy(args.epsilon, 0, 1000)
    policy = GreedyEpsilonPolicy(args.epsilon)

<<<<<<< HEAD
    network_name = "q_network_deep"
    os.mkdir('./atari-v0/' + network_name)
    # load json and create model
=======
    # # load json and create model
>>>>>>> 161c9899
    # with open('./atari-v0/300000.json', 'r') as json_file:
    #     loaded_model_json = json_file.read()
    #     q_network_online = model_from_json(loaded_model_json)
    #     q_network_target = model_from_json(loaded_model_json)
    #     # load weights into new model
    #     q_network_online.load_weights("./atari-v0/300000.h5")
    #     q_network_target.load_weights("./atari-v0/300000.h5")
<<<<<<< HEAD
    #
=======

>>>>>>> 161c9899
    #     print("Loaded model from disk")

    with tf.Session() as sess:
        dqn_agent = DQNAgent((q_network_online, q_network_target), preprocessor, memory, policy, args.gamma, \
                             args.target_update_freq, args.num_burn_in, args.train_freq, args.batch_size, \
                             args.experience_replay, sess)

        optimizer = tf.train.AdamOptimizer(learning_rate=args.alpha)
        dqn_agent.compile(optimizer, mean_huber_loss)
        dqn_agent.fit(env, args.num_iterations, args.output + network_name + '/', args.save_freq,
                      args.max_episode_length)


if __name__ == '__main__':
    main()<|MERGE_RESOLUTION|>--- conflicted
+++ resolved
@@ -220,13 +220,11 @@
     # policy = LinearDecayGreedyEpsilonPolicy(args.epsilon, 0, 1000)
     policy = GreedyEpsilonPolicy(args.epsilon)
 
-<<<<<<< HEAD
     network_name = "q_network_deep"
     os.mkdir('./atari-v0/' + network_name)
     # load json and create model
-=======
+
     # # load json and create model
->>>>>>> 161c9899
     # with open('./atari-v0/300000.json', 'r') as json_file:
     #     loaded_model_json = json_file.read()
     #     q_network_online = model_from_json(loaded_model_json)
@@ -234,12 +232,6 @@
     #     # load weights into new model
     #     q_network_online.load_weights("./atari-v0/300000.h5")
     #     q_network_target.load_weights("./atari-v0/300000.h5")
-<<<<<<< HEAD
-    #
-=======
-
->>>>>>> 161c9899
-    #     print("Loaded model from disk")
 
     with tf.Session() as sess:
         dqn_agent = DQNAgent((q_network_online, q_network_target), preprocessor, memory, policy, args.gamma, \
