--- conflicted
+++ resolved
@@ -317,10 +317,7 @@
 
         # Remove flickering effect
         # next_frame = np.maximum(curr_state[:, :, -1], next_frame)
-<<<<<<< HEAD
-=======
-
->>>>>>> 0a512356
+
         next_state = np.expand_dims(next_frame, axis = 2)
         # append the next state to the last 3 frames in currstate to form the new state
         next_state = np.append(curr_state[:, :, 1:], next_state, axis = 2)
