--- conflicted
+++ resolved
@@ -250,13 +250,8 @@
         random_samples = []
         not_terminal = []
         for i in random_indexes:
-<<<<<<< HEAD
-            random_samples.append(self._samples[i: i + 5])
-            not_terminal.append(False if i + 3 % self.max_size in self._terminal else True)
-=======
             random_samples.append(self._samples[i : i + 5])
             not_terminal.append(False if i + 4 % self.max_size in self._terminal else True)
->>>>>>> e2999612
 
         # print [len([i.frame for i in samples]) for samples in random_samples]
         states = np.stack([np.stack([s.frame for s in samples[:4]], axis=2) for samples in random_samples])
